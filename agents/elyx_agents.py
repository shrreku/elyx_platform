--- conflicted
+++ resolved
@@ -12,9 +12,7 @@
     MEDIUM = 2  
     HIGH = 3
     CRITICAL = 4
-
-
-<<<<<<< HEAD
+    
 @dataclass
 class AgentRole:
     name: str
@@ -139,9 +137,6 @@
     "required": ["quarter_theme", "wins", "setbacks->learnings", "next_focus"],
 }
 
-
-=======
->>>>>>> fc6f146d
 class RubyAgent(BaseAgent):
     def __init__(self):
         super().__init__(
